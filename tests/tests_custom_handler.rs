use std::thread;
use std::time::Duration;

use primitives::transaction::TransactionBody;
use testlib::alphanet_utils::create_nodes;
use testlib::alphanet_utils::Node;
use testlib::alphanet_utils::sample_two_nodes;
use testlib::alphanet_utils::wait;
use network::proxy::ProxyHandler;
use std::sync::Arc;
use network::proxy::predicate::FnProxyHandler;

fn run_multiple_nodes(num_nodes: usize, num_trials: usize, test_prefix: &str, test_port: u16) {
    // Add proxy handlers to the pipeline.

    // Custom handler example
    let fn_proxy_handler = Arc::new(FnProxyHandler::new(|package| {
        // Logic here...

        // Return None to dismiss this channel,
        // or Some(package) for passing to the next handler. Note that returned package don't need to be the
        // same as the received package.
        Some(package)
    }));

    let proxy_handlers: Vec<Arc<ProxyHandler>> = vec![fn_proxy_handler];

    let (init_balance, account_names, mut nodes) = create_nodes(num_nodes, test_prefix, test_port, proxy_handlers);

    let mut nodes: Vec<Box<Node>> = nodes.drain(..).map(|cfg| Node::new(cfg)).collect();
    for i in 0..num_nodes {
        nodes[i].start();
    }

    thread::sleep(Duration::from_millis(1000));

    // Execute N trials. In each trial we submit a transaction to a random node i, that sends
    // 1 token to a random node j. We send transaction to node Then we wait for the balance change to propagate by checking
    // the balance of j on node k.
    let mut expected_balances = vec![init_balance; num_nodes];
    let trial_duration = 10000;
<<<<<<< HEAD
    for _trial in 0..num_trials {
=======
    for _ in 0..num_trials {
>>>>>>> aa76829f
        let (i, j) = sample_two_nodes(num_nodes);
        let (k, r) = sample_two_nodes(num_nodes);
        let nonce = nodes[i].get_account_nonce(&account_names[i]).unwrap_or_default() + 1;
        let transaction = TransactionBody::send_money(
            nonce,
            account_names[i].as_str(),
            account_names[j].as_str(),
            1,
        )
            .sign(nodes[i].signer());
        nodes[k].add_transaction(transaction).unwrap();
        expected_balances[i] -= 1;
        expected_balances[j] += 1;

        wait(
            || expected_balances[j] == nodes[r].view_balance(&account_names[j]).unwrap(),
            1000,
            trial_duration,
        );
        thread::sleep(Duration::from_millis(500));
    }
}

/// Similar to `test_alphanet::test_4_10_multiple_nodes` to show custom proxy handlers usage.
#[test]
fn test_custom_handler() {
    run_multiple_nodes(3, 1, "custom_handler", 3200);
}<|MERGE_RESOLUTION|>--- conflicted
+++ resolved
@@ -39,11 +39,7 @@
     // the balance of j on node k.
     let mut expected_balances = vec![init_balance; num_nodes];
     let trial_duration = 10000;
-<<<<<<< HEAD
-    for _trial in 0..num_trials {
-=======
     for _ in 0..num_trials {
->>>>>>> aa76829f
         let (i, j) = sample_two_nodes(num_nodes);
         let (k, r) = sample_two_nodes(num_nodes);
         let nonce = nodes[i].get_account_nonce(&account_names[i]).unwrap_or_default() + 1;
