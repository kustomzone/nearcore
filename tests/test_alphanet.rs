use std::thread;
use std::time::Duration;

use primitives::transaction::TransactionBody;
use testlib::alphanet_utils::create_nodes;
use testlib::alphanet_utils::sample_two_nodes;
use testlib::alphanet_utils::wait;
use testlib::alphanet_utils::Node;
<<<<<<< HEAD
use primitives::transaction::TransactionBody;

use std::sync::Arc;
use network::proxy::ProxyHandler;

fn sample_two_nodes(num_nodes: usize) -> (usize, usize) {
    let i = rand::random::<usize>() % num_nodes;
    // Should be a different node.
    let mut j = rand::random::<usize>() % (num_nodes - 1);
    if j >= i {
        j += 1;
    }
    (i, j)
}
=======
>>>>>>> 36df3684

fn run_multiple_nodes(num_nodes: usize, num_trials: usize, test_prefix: &str, test_port: u16) {
    let (init_balance, account_names, mut nodes) = create_nodes(num_nodes, test_prefix, test_port);

<<<<<<< HEAD
    let mut nodes = vec![];
    let mut boot_nodes = vec![];

    // Add proxy handlers to the pipeline.
    let proxy_handlers: Vec<Arc<ProxyHandler>> = vec![];

    // Launch nodes in a chain, such that X+1 node boots from X node.
    for i in 0..num_nodes {
        let node = Node::for_test(
            test_prefix,
            test_port,
            account_names[i].as_str(),
            i as u16 + 1,
            boot_nodes,
            chain_spec.clone(),
            proxy_handlers.clone(),
        );
        boot_nodes = vec![node.node_addr()];
        node.start();
        nodes.push(node);
=======
    let mut nodes: Vec<Box<Node>> = nodes.drain(..).map(|cfg| Node::new(cfg)).collect();
    for i in 0..num_nodes {
        nodes[i].start();
>>>>>>> 36df3684
    }

    // Execute N trials. In each trial we submit a transaction to a random node i, that sends
    // 1 token to a random node j. We send transaction to node Then we wait for the balance change to propagate by checking
    // the balance of j on node k.
    let mut expected_balances = vec![init_balance; num_nodes];
    let trial_duration = 10000;
    for trial in 0..num_trials {
        println!("TRIAL #{}", trial);
        let (i, j) = sample_two_nodes(num_nodes);
        let (k, r) = sample_two_nodes(num_nodes);
        let nonce = nodes[i].get_account_nonce(&account_names[i]).unwrap_or_default() + 1;
        let transaction = TransactionBody::send_money(
            nonce,
            account_names[i].as_str(),
            account_names[j].as_str(),
            1,
        )
        .sign(nodes[i].signer());
        nodes[k].add_transaction(transaction).unwrap();
        expected_balances[i] -= 1;
        expected_balances[j] += 1;

        wait(
            || expected_balances[j] == nodes[r].view_balance(&account_names[j]).unwrap(),
            1000,
            trial_duration,
        );
        thread::sleep(Duration::from_millis(500));
    }
}

#[test]
fn test_4_10_multiple_nodes() {
    run_multiple_nodes(4, 10, "4_10", 3200);
}

// TODO(#718)
//#[test]
//fn test_7_10_multiple_nodes() {
//    run_multiple_nodes(7, 10, "7_10", 3300);
//}<|MERGE_RESOLUTION|>--- conflicted
+++ resolved
@@ -3,56 +3,16 @@
 
 use primitives::transaction::TransactionBody;
 use testlib::alphanet_utils::create_nodes;
+use testlib::alphanet_utils::Node;
 use testlib::alphanet_utils::sample_two_nodes;
 use testlib::alphanet_utils::wait;
-use testlib::alphanet_utils::Node;
-<<<<<<< HEAD
-use primitives::transaction::TransactionBody;
-
-use std::sync::Arc;
-use network::proxy::ProxyHandler;
-
-fn sample_two_nodes(num_nodes: usize) -> (usize, usize) {
-    let i = rand::random::<usize>() % num_nodes;
-    // Should be a different node.
-    let mut j = rand::random::<usize>() % (num_nodes - 1);
-    if j >= i {
-        j += 1;
-    }
-    (i, j)
-}
-=======
->>>>>>> 36df3684
 
 fn run_multiple_nodes(num_nodes: usize, num_trials: usize, test_prefix: &str, test_port: u16) {
     let (init_balance, account_names, mut nodes) = create_nodes(num_nodes, test_prefix, test_port);
 
-<<<<<<< HEAD
-    let mut nodes = vec![];
-    let mut boot_nodes = vec![];
-
-    // Add proxy handlers to the pipeline.
-    let proxy_handlers: Vec<Arc<ProxyHandler>> = vec![];
-
-    // Launch nodes in a chain, such that X+1 node boots from X node.
-    for i in 0..num_nodes {
-        let node = Node::for_test(
-            test_prefix,
-            test_port,
-            account_names[i].as_str(),
-            i as u16 + 1,
-            boot_nodes,
-            chain_spec.clone(),
-            proxy_handlers.clone(),
-        );
-        boot_nodes = vec![node.node_addr()];
-        node.start();
-        nodes.push(node);
-=======
     let mut nodes: Vec<Box<Node>> = nodes.drain(..).map(|cfg| Node::new(cfg)).collect();
     for i in 0..num_nodes {
         nodes[i].start();
->>>>>>> 36df3684
     }
 
     // Execute N trials. In each trial we submit a transaction to a random node i, that sends
@@ -71,7 +31,7 @@
             account_names[j].as_str(),
             1,
         )
-        .sign(nodes[i].signer());
+            .sign(nodes[i].signer());
         nodes[k].add_transaction(transaction).unwrap();
         expected_balances[i] -= 1;
         expected_balances[j] += 1;
