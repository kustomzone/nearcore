--- conflicted
+++ resolved
@@ -94,12 +94,6 @@
     warmup();
     // Start all nodes, crash nodes 2 and 3, restart node 2, proceed, restart node 3
     let (crash1, crash2) = (2, 3);
-<<<<<<< HEAD
-
-    let a = FnProxyHandler::new(|package| Some(package));
-
-=======
->>>>>>> 06b795e4
     let (init_balance, account_names, mut nodes) = create_nodes(num_nodes, test_prefix, test_port, vec![]);
     nodes[crash1].node_type = NodeType::ProcessNode;
     nodes[crash2].node_type = NodeType::ProcessNode;
