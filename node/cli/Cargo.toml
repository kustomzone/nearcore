[package]
name = "node-cli"
version = "0.1.0"

[dependencies]
<<<<<<< HEAD
client = { path = "../client" }
network = { path = "../network" }
primitives = { path = "../../core/primitives" }
service = { path = "../service" }
=======
storage = { path = "../../core/storage" }
service = { path = "../service" }
client = { path = "../client" }
>>>>>>> 0aef6667
<|MERGE_RESOLUTION|>--- conflicted
+++ resolved
@@ -3,13 +3,8 @@
 version = "0.1.0"
 
 [dependencies]
-<<<<<<< HEAD
 client = { path = "../client" }
-network = { path = "../network" }
+network = { path = "../network", features = ["test-utils"] }
 primitives = { path = "../../core/primitives" }
-service = { path = "../service" }
-=======
 storage = { path = "../../core/storage" }
-service = { path = "../service" }
-client = { path = "../client" }
->>>>>>> 0aef6667
+service = { path = "../service" }