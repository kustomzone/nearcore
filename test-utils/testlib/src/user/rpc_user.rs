--- conflicted
+++ resolved
@@ -1,4 +1,4 @@
-use crate::user::AsyncUser;
+use crate::user::{AsyncUser, User};
 use futures::Future;
 use node_http::types::{
     GetBlocksByIndexRequest, GetTransactionRequest, ReceiptInfoResponse, SignedBeaconBlockResponse,
@@ -12,13 +12,9 @@
 use reqwest::r#async::Client;
 use shard::ReceiptInfo;
 use std::convert::TryInto;
-use std::error::Error;
 use std::net::SocketAddr;
-<<<<<<< HEAD
 use std::sync::Arc;
-=======
-use std::time::Duration;
->>>>>>> f5c707c7
+use primitives::types::AccountId;
 
 pub struct RpcUser {
     url: String,
@@ -29,29 +25,14 @@
     pub fn new(addr: SocketAddr) -> RpcUser {
         RpcUser { url: format!("http://{}", addr), client: Arc::new(Client::new()) }
     }
-
-    fn client(&self) -> Result<reqwest::Client, String> {
-        // We need to timeout the request in order to not block the thread. 1 sec is enough for
-        // most practical applications.
-        reqwest::Client::builder()
-            .timeout(Some(Duration::from_secs(1)))
-            .build()
-            .map_err(|e| e.description().to_owned())
-    }
 }
 
-<<<<<<< HEAD
 impl AsyncUser for RpcUser {
     fn view_account(
         &self,
         account_id: &String,
     ) -> Box<dyn Future<Item = AccountViewCallResult, Error = String>> {
         let url = format!("{}{}", self.url, "/view_account");
-=======
-impl User for RpcUser {
-    fn view_account(&self, account_id: &AccountId) -> Result<AccountViewCallResult, String> {
-        let client = self.client()?;
->>>>>>> f5c707c7
         let body: ViewAccountRequest = ViewAccountRequest { account_id: account_id.clone() };
         let response = self
             .client
@@ -94,16 +75,11 @@
         Box::new(response)
     }
 
-<<<<<<< HEAD
     fn add_transaction(
         &self,
         transaction: SignedTransaction,
-    ) -> Box<dyn Future<Item = (), Error = String>> {
+    ) -> Box<dyn Future<Item = (), Error = String> + Send> {
         let url = format!("{}{}", self.url, "/submit_transaction");
-=======
-    fn add_transaction(&self, transaction: SignedTransaction) -> Result<(), String> {
-        let client = self.client()?;
->>>>>>> f5c707c7
         let body = SubmitTransactionRequest { transaction: transaction.into() };
         let response = self
             .client
@@ -131,7 +107,6 @@
         Box::new(response)
     }
 
-<<<<<<< HEAD
     fn get_best_block_index(&self) -> Box<dyn Future<Item = u64, Error = String>> {
         let url = format!("{}{}", self.url, "/view_latest_beacon_block");
         let response = self
@@ -142,14 +117,6 @@
             .map(|res| res.header.index)
             .map_err(|err| format!("{}", err));
         Box::new(response)
-=======
-    fn get_best_block_index(&self) -> Option<u64> {
-        let client = self.client().ok()?;
-        let url = format!("{}{}", self.url(), "/view_latest_beacon_block");
-        let mut response = client.post(url.as_str()).send().ok()?;
-        let response: SignedBeaconBlockResponse = response.json().ok()?;
-        Some(response.header.index)
->>>>>>> f5c707c7
     }
 
     fn get_transaction_result(
@@ -205,7 +172,6 @@
     fn get_shard_blocks_by_index(
         &self,
         r: GetBlocksByIndexRequest,
-<<<<<<< HEAD
     ) -> Box<dyn Future<Item = SignedShardBlocksResponse, Error = String>> {
         let url = format!("{}{}", self.url, "/get_shard_blocks_by_index");
         let response = self
@@ -216,122 +182,112 @@
             .and_then(|mut resp| resp.json::<SignedShardBlocksResponse>())
             .map_err(|err| format!("{}", err));
         Box::new(response)
-=======
+    }
+}
+
+impl User for RpcUser {
+    fn view_account(&self, account_id: &AccountId) -> Result<AccountViewCallResult, String> {
+        let client = reqwest::Client::new();
+        let body: ViewAccountRequest = ViewAccountRequest { account_id: account_id.clone() };
+        let url = format!("{}{}", self.url, "/view_account");
+        let mut response =
+            client.post(url.as_str()).body(serde_json::to_string(&body).unwrap()).send().unwrap();
+        let response: ViewAccountResponse = response.json().unwrap();
+        let result = AccountViewCallResult {
+            account: response.account_id,
+            nonce: response.nonce,
+            amount: response.amount,
+            public_keys: response.public_keys,
+            stake: response.stake,
+            code_hash: response.code_hash,
+        };
+        Ok(result)
+    }
+
+    fn view_state(&self, account_id: &AccountId) -> Result<ViewStateResult, String> {
+        let client = reqwest::Client::new();
+        let body = ViewStateRequest { contract_account_id: account_id.clone() };
+        let url = format!("{}{}", self.url, "/view_state");
+        let mut response =
+            client.post(url.as_str()).body(serde_json::to_string(&body).unwrap()).send().unwrap();
+        let response: ViewStateResponse = response.json().unwrap();
+        let result = ViewStateResult {
+            values: response
+                .values
+                .into_iter()
+                .map(|(s, v)| (bs58::decode(s).into_vec().unwrap(), v))
+                .collect(),
+        };
+        Ok(result)
+    }
+
+    fn add_transaction(&self, transaction: SignedTransaction) -> Result<(), String> {
+        let client = reqwest::Client::new();
+        let body = SubmitTransactionRequest { transaction: transaction.into() };
+        let url = format!("{}{}", self.url, "/submit_transaction");
+        let mut response =
+            client.post(url.as_str()).body(serde_json::to_string(&body).unwrap()).send().unwrap();
+        let _response: SubmitTransactionResponse = response.json().unwrap();
+        Ok(())
+    }
+
+    fn add_receipt(&self, _receipt: ReceiptTransaction) -> Result<(), String> {
+        unimplemented!("add receipt should not be implemented for RpcUser");
+    }
+
+    fn get_account_nonce(&self, account_id: &String) -> Option<u64> {
+        Some(User::view_account(self, account_id).ok()?.nonce)
+    }
+
+    fn get_best_block_index(&self) -> Option<u64> {
+        let client = reqwest::Client::new();
+        let url = format!("{}{}", self.url, "/view_latest_beacon_block");
+        let mut response = client.post(url.as_str()).send().ok()?;
+        let response: SignedBeaconBlockResponse = response.json().ok()?;
+        Some(response.header.index)
+    }
+
+    fn get_transaction_result(&self, hash: &CryptoHash) -> TransactionResult {
+        let client = reqwest::Client::new();
+        let body = GetTransactionRequest { hash: *hash };
+        let url = format!("{}{}", self.url, "/get_transaction_result");
+        let mut response =
+            client.post(url.as_str()).body(serde_json::to_string(&body).unwrap()).send().unwrap();
+        let response: TransactionResultResponse = response.json().unwrap();
+        response.result
+    }
+
+    fn get_state_root(&self) -> CryptoHash {
+        let client = reqwest::Client::new();
+        let url = format!("{}{}", self.url, "/view_latest_shard_block");
+        let mut response = client.post(url.as_str()).send().unwrap();
+        let response: SignedShardBlockResponse = response.json().unwrap();
+        response.body.header.merkle_root_state
+    }
+
+    fn get_receipt_info(&self, hash: &CryptoHash) -> Option<ReceiptInfo> {
+        let client = reqwest::Client::new();
+        let body = GetTransactionRequest { hash: *hash };
+        let url = format!("{}{}", self.url, "/get_transaction_result");
+        let mut response =
+            client.post(url.as_str()).body(serde_json::to_string(&body).unwrap()).send().unwrap();
+        let response: ReceiptInfoResponse = response.json().unwrap();
+        Some(ReceiptInfo {
+            receipt: response.receipt.body.try_into().ok()?,
+            block_index: response.block_index,
+            result: response.result,
+        })
+    }
+
+    fn get_shard_blocks_by_index(
+        &self,
+        r: GetBlocksByIndexRequest,
     ) -> Result<SignedShardBlocksResponse, String> {
-        let client = self.client()?;
-        let url = format!("{}{}", self.url(), "/get_shard_blocks_by_index");
+        let client = reqwest::Client::new();
+        let url = format!("{}{}", self.url, "/get_shard_blocks_by_index");
         let mut response =
             client.post(url.as_str()).body(serde_json::to_string(&r).unwrap()).send().unwrap();
         let response: SignedShardBlocksResponse = response.json().unwrap();
         Ok(response)
->>>>>>> f5c707c7
-    }
-}
-
-//impl User for RpcUser {
-//    fn view_account(&self, account_id: &AccountId) -> Result<AccountViewCallResult, String> {
-//        let client = reqwest::Client::new();
-//        let body: ViewAccountRequest = ViewAccountRequest { account_id: account_id.clone() };
-//        let url = format!("{}{}", self.url, "/view_account");
-//        let mut response =
-//            client.post(url.as_str()).body(serde_json::to_string(&body).unwrap()).send().unwrap();
-//        let response: ViewAccountResponse = response.json().unwrap();
-//        let result = AccountViewCallResult {
-//            account: response.account_id,
-//            nonce: response.nonce,
-//            amount: response.amount,
-//            public_keys: response.public_keys,
-//            stake: response.stake,
-//            code_hash: response.code_hash,
-//        };
-//        Ok(result)
-//    }
-//
-//    fn view_state(&self, account_id: &AccountId) -> Result<ViewStateResult, String> {
-//        let client = reqwest::Client::new();
-//        let body = ViewStateRequest { contract_account_id: account_id.clone() };
-//        let url = format!("{}{}", self.url, "/view_state");
-//        let mut response =
-//            client.post(url.as_str()).body(serde_json::to_string(&body).unwrap()).send().unwrap();
-//        let response: ViewStateResponse = response.json().unwrap();
-//        let result = ViewStateResult {
-//            values: response
-//                .values
-//                .into_iter()
-//                .map(|(s, v)| (bs58::decode(s).into_vec().unwrap(), v))
-//                .collect(),
-//        };
-//        Ok(result)
-//    }
-//
-//    fn add_transaction(&self, transaction: SignedTransaction) -> Result<(), String> {
-//        let client = reqwest::Client::new();
-//        let body = SubmitTransactionRequest { transaction: transaction.into() };
-//        let url = format!("{}{}", self.url, "/submit_transaction");
-//        let mut response =
-//            client.post(url.as_str()).body(serde_json::to_string(&body).unwrap()).send().unwrap();
-//        let _response: SubmitTransactionResponse = response.json().unwrap();
-//        Ok(())
-//    }
-//
-//    fn add_receipt(&self, _receipt: ReceiptTransaction) -> Result<(), String> {
-//        unimplemented!("add receipt should not be implemented for RpcUser");
-//    }
-//
-//    fn get_account_nonce(&self, account_id: &String) -> Option<u64> {
-//        unimplemented!()
-//        //        Some(self.view_account(account_id).ok()?.nonce)
-//    }
-//
-//    fn get_best_block_index(&self) -> Option<u64> {
-//        let client = reqwest::Client::new();
-//        let url = format!("{}{}", self.url, "/view_latest_beacon_block");
-//        let mut response = client.post(url.as_str()).send().ok()?;
-//        let response: SignedBeaconBlockResponse = response.json().ok()?;
-//        Some(response.header.index)
-//    }
-//
-//    fn get_transaction_result(&self, hash: &CryptoHash) -> TransactionResult {
-//        let client = reqwest::Client::new();
-//        let body = GetTransactionRequest { hash: *hash };
-//        let url = format!("{}{}", self.url, "/get_transaction_result");
-//        let mut response =
-//            client.post(url.as_str()).body(serde_json::to_string(&body).unwrap()).send().unwrap();
-//        let response: TransactionResultResponse = response.json().unwrap();
-//        response.result
-//    }
-//
-//    fn get_state_root(&self) -> CryptoHash {
-//        let client = reqwest::Client::new();
-//        let url = format!("{}{}", self.url, "/view_latest_shard_block");
-//        let mut response = client.post(url.as_str()).send().unwrap();
-//        let response: SignedShardBlockResponse = response.json().unwrap();
-//        response.body.header.merkle_root_state
-//    }
-//
-//    fn get_receipt_info(&self, hash: &CryptoHash) -> Option<ReceiptInfo> {
-//        let client = reqwest::Client::new();
-//        let body = GetTransactionRequest { hash: *hash };
-//        let url = format!("{}{}", self.url, "/get_transaction_result");
-//        let mut response =
-//            client.post(url.as_str()).body(serde_json::to_string(&body).unwrap()).send().unwrap();
-//        let response: ReceiptInfoResponse = response.json().unwrap();
-//        Some(ReceiptInfo {
-//            receipt: response.receipt.body.try_into().ok()?,
-//            block_index: response.block_index,
-//            result: response.result,
-//        })
-//    }
-//
-//    fn get_shard_blocks_by_index(
-//        &self,
-//        r: GetBlocksByIndexRequest,
-//    ) -> Result<SignedShardBlocksResponse, String> {
-//        let client = reqwest::Client::new();
-//        let url = format!("{}{}", self.url, "/get_shard_blocks_by_index");
-//        let mut response =
-//            client.post(url.as_str()).body(serde_json::to_string(&r).unwrap()).send().unwrap();
-//        let response: SignedShardBlocksResponse = response.json().unwrap();
-//        Ok(response)
-//    }
-//}+    }
+}